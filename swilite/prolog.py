--- conflicted
+++ resolved
@@ -204,7 +204,12 @@
         return new_obj
 
     def __eq__(self, other):
-        return type(self) is type(other) and self._handle == other._handle
+        try:
+            return type(self) is type(other) and self._handle == other._handle
+        except AttributeError as e:
+            if '_handle' not in str(e):
+                raise
+            return NotImplemented
 
     def __ne__(self, other):
         return not self == other
@@ -276,7 +281,13 @@
     def __eq__(self, other):
         # Atoms can be deleted and the handles re-assigned so check name instead
         # of handle.
-        return type(self) is type(other) and self.get_name() == other.get_name()
+        try:
+            return (type(self) is type(other) and
+                    self.get_name() == other.get_name())
+        except AttributeError as e:
+            if '_handle' not in str(e):
+                raise
+            return NotImplemented
 
     def __hash__(self):
         return hash(self.get_name())
@@ -312,9 +323,14 @@
             name=self.get_name(), arity=self.get_arity())
 
     def __eq__(self, other):
-        return (type(self) is type(other) and
-                self.get_name() == other.get_name() and
-                self.get_arity() == other.get_arity())
+        try:
+            return (type(self) is type(other) and
+                    self.get_name() == other.get_name() and
+                    self.get_arity() == other.get_arity())
+        except AttributeError as e:
+            if '_handle' not in str(e):
+                raise
+            return NotImplemented
 
     def __hash__(self):
         return hash((self.get_name(), self.get_arity()))
@@ -354,7 +370,13 @@
         return 'Module(name={name!r})'.format(name=self.get_name())
 
     def __eq__(self, other):
-        return type(self) is type(other) and self.get_name() == other.get_name()
+        try:
+            return (type(self) is type(other) and
+                    self.get_name() == other.get_name())
+        except AttributeError as e:
+            if '_handle' not in str(e):
+                raise
+            return NotImplemented
 
     def __hash__(self):
         return hash(self.get_name())
@@ -411,7 +433,12 @@
             module=info.module)
 
     def __eq__(self, other):
-        return type(self) is type(other) and self.get_info() == other.get_info()
+        try:
+            return type(self) is type(other) and self.get_info() == other.get_info()
+        except AttributeError as e:
+            if '_handle' not in str(e):
+                raise
+            return NotImplemented
 
     def __hash__(self):
         return hash(self.get_info())
@@ -514,30 +541,23 @@
             value=self.get_chars())
 
     def __eq__(self, other):
-<<<<<<< HEAD
         """Check if two terms have the same value. Does not perform unification.
         """
-        return self._equality_predicate(self, other)
-
-    def __or__(self, other):
-        """Logical OR of two terms."""
-        return self._logical_or_functor(self, other)
-
-    def __and__(self, other):
-        """Logical AND of two terms."""
-        return self._logical_and_functor(self, other)
-=======
-        args = TermList(2)
-        args[0].put_term(self)
         try:
-            args[1].put_term(other)
+            return self._equality_predicate(self, other)
         except AttributeError as e:
             if '_handle' not in str(e):
                 raise
             return NotImplemented
 
-        return _term_equality_predicate(args)
->>>>>>> f479d2fe
+
+    def __or__(self, other):
+        """Logical OR of two terms."""
+        return self._logical_or_functor(self, other)
+
+    def __and__(self, other):
+        """Logical AND of two terms."""
+        return self._logical_and_functor(self, other)
 
     def __int__(self):
         """Integer representation of this term (if it stores an integer)."""
@@ -551,26 +571,6 @@
         """Creates a new Prolog term, copied from the old."""
         return self.from_term_copy(self)
 
-<<<<<<< HEAD
-    def __getitem__(self, key):
-        self._check_compound_index(key)
-        return self.get_arg(key)
-
-    def _check_compound_index(self, index):
-        if not isinstance(index, int):
-            raise TypeError('Indices must be integers.')
-        if index < 0:
-            raise IndexError('Indices must be non-negative integers.')
-        if not self.is_compound():
-            raise TypeError('Indexing is only supported for compound types.')
-        _, arity = self.get_compound_name_arity()
-        if index >= arity:
-            raise IndexError(
-                'Index out of range. ({index} >= term arity {arity})'.format(
-                    index=index, arity=arity))
-
-=======
->>>>>>> f479d2fe
     @classmethod
     def from_term_copy(cls, term):
         """Create a new term as a copy of an existing one."""
@@ -1245,7 +1245,12 @@
         return termlist
 
     def __eq__(self, other):
-        return super().__eq__(other) and self._length == other._length
+        try:
+            return super().__eq__(other) and self._length == other._length
+        except AttributeError as e:
+            if '_handle' not in str(e):
+                raise
+            return NotImplemented
 
     def __str__(self):
         return str(list(self))
